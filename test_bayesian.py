"""
TESTING BAYESIAN OPERATION WITH FAKE MEASUREMENT DATA
"""

"""
Questions:
1. Should gammas be log spaced? Should taus?
2. Figure out the cost function
3. How to get fake tau-dependent counts data?
4. Is the covariance/std calculation valid? Paper requires sigma_gamma_plus but how to get that from the joint pdf prior? 
"""


import numpy as np
import matplotlib.pyplot as plt
from sympy import Symbol
import sympy
from sympy import lambdify

GAMMA_SIM = [6, 8]  # [gamma_plus_sim, gamma_minus_sim]


def give_sympy_functions():
    tau_plus = Symbol("tau_-")
    tau_minus = Symbol("tau_+")
    gamma_plus = Symbol("Gamma_+")
    gamma_minus = Symbol("Gamma_-")
    G = sympy.sqrt(gamma_plus**2 + gamma_minus**2 - gamma_plus * gamma_minus)
    beta_plus = gamma_plus + gamma_minus + G
    beta_minus = gamma_plus + gamma_minus - G
    M_tilde_plus = (G + gamma_plus) * sympy.exp(-tau_plus * beta_plus) + (
        G - gamma_plus
    ) * sympy.exp(-tau_plus * beta_minus)
    M_tilde_minus = (G + gamma_minus) * sympy.exp(-tau_minus * beta_plus) + (
        G - gamma_minus
    ) * sympy.exp(-tau_minus * beta_minus)
    M_tilde_plus = M_tilde_plus / (2 * G)
    M_tilde_minus = M_tilde_minus / (2 * G)

    pp = lambdify(
        [gamma_plus, gamma_minus, tau_plus],
        sympy.diff(M_tilde_plus, gamma_plus).simplify(),
    )
    pm = lambdify(
        [gamma_plus, gamma_minus, tau_plus],
        sympy.diff(M_tilde_plus, gamma_minus).simplify(),
    )
    mm = lambdify(
        [gamma_plus, gamma_minus, tau_minus],
        sympy.diff(M_tilde_minus, gamma_minus).simplify(),
    )
    mp = lambdify(
        [gamma_plus, gamma_minus, tau_minus],
        sympy.diff(M_tilde_minus, gamma_plus).simplify(),
    )
    Mtplus = lambdify([gamma_plus, gamma_minus, tau_plus], M_tilde_plus.simplify())
    Mtminus = lambdify([gamma_plus, gamma_minus, tau_minus], M_tilde_minus.simplify())

    return pp, pm, mm, mp, Mtplus, Mtminus


<<<<<<< HEAD
def BayesianT1(N, gamma):

    # decay rates grid
    gamma_lower = 0.055    # in ms^-1
    gamma_upper = 100      # in ms^-1
    n_gamma = 1000
    gamma_plus_arr = np.linspace(gamma_lower, gamma_upper, n_gamma) 
=======
pp, pm, mm, mp, Mtplus, Mtminus = give_sympy_functions()


def BayesianT1(
    N_bayesian,
    gamma_lower=1,  # in ms^-1
    gamma_upper=20,  # in ms^-1
    n_gamma=1000,
    tau_lower=0.001,  # in ms
    tau_upper=0.7,  # in ms
    n_tau=1000,
    repetitions=1000,
):

    gamma_plus_arr = np.linspace(gamma_lower, gamma_upper, n_gamma)
>>>>>>> 993b77b8
    # print(gamma_plus_arr)
    gamma_minus_arr = np.linspace(gamma_lower, gamma_upper, n_gamma)
    gamma_grid = np.meshgrid(gamma_plus_arr, gamma_minus_arr)
    # print('gamma_grid', gamma_grid)
    delta_gamma = gamma_plus_arr[1] - gamma_plus_arr[0]

    # decay rates distribution
    gamma_distr = np.ones((n_gamma, n_gamma))
    gamma_distr = normalize_2D_pdf(gamma_distr, delta_gamma, delta_gamma)

    # relaxometry delay tau grid
<<<<<<< HEAD
    tau_lower = 3           # in us
    tau_upper = 5500        # in us
    n_tau = 1000
    tau_plus_arr = np.geomspace(tau_lower, tau_upper, n_tau)
    tau_minus_arr = np.geomspace(tau_lower, tau_upper, n_tau)
    tau_grid = np.meshgrid(tau_plus_arr, tau_minus_arr, indexing="ij")

    # begin with a flat prior in gammas
    prior_gamma = gamma_distr
    repetitions = 1000
    printing_and_plotting(gamma_grid, prior_gamma, gamma_plus_arr, gamma_minus_arr)

    for rep in range(N):
=======
    tau_plus_arr = np.geomspace(tau_lower, tau_upper, n_tau)
    tau_minus_arr = np.geomspace(tau_lower, tau_upper, n_tau)
    tau_grid = np.meshgrid(tau_plus_arr, tau_minus_arr)

    # begin with a flat prior in gammas
    prior_gamma = gamma_distr.copy()
    # printing_and_plotting(gamma_grid, prior_gamma, gamma_plus_arr, gamma_minus_arr)

    for num in range(N_bayesian):
>>>>>>> 993b77b8

        print("Doing adaptive cycle ", num)

        # find optimized taus from NOB cost function
        gamma_plus, gamma_minus = calc_mean_gammas(prior_gamma, gamma_grid, delta_gamma)
        tau_opt = nob_calculate_tau_opt(tau_grid, repetitions, gamma_plus, gamma_minus)

        # use taus in measurement
        M_measured = fake_counts(tau_opt, repetitions, GAMMA_SIM)

        # for t in range(2):

<<<<<<< HEAD
            # FAKE COUNTING
            M_measured[t] = fake_counts(tau_opt[t], repetitions, gamma[t])
=======
        #     # FAKE COUNTING, REPLACE WITH REAL DATA
        #     M_measured[t] = fake_counts(tau_opt[t], repetitions, GAMMA_SIM[t])
>>>>>>> 993b77b8

        # calculate likelihood from measurement result
        M_measured_mean = [np.mean(M_measured[0]), np.mean(M_measured[1])]
        M_measured_sigma = [np.std(M_measured[0]), np.std(M_measured[1])]

        likelihood = calculate_likelihood(
            M_measured_mean, M_measured_sigma, tau_opt, gamma_grid
        )

        # print('prior_gamma ', prior_gamma)
        # print('likelihood ', likelihood)
        # calculate posterior
        posterior_gamma_unnorm = likelihood * prior_gamma

        # normalize posterior and update prior
        prior_gamma = normalize_2D_pdf(posterior_gamma_unnorm, delta_gamma, delta_gamma)
        # print('new prior_gamma ', prior_gamma)

    printing_and_plotting(gamma_grid, prior_gamma, gamma_plus_arr, gamma_minus_arr)


def normalize_2D_pdf(pdf, delta_x, delta_y):
    return pdf / (np.sum(pdf) * delta_x * delta_y)


def normalize_1D_pdf(pdf, delta_x):
    return pdf / (np.sum(pdf) * delta_x)


def nob_calculate_tau_opt(tau_grid, repetitions, gamma_plus, gamma_minus):
    """
    Cost function is only a function of tau, and we want to optimize it
    to find the `best' value of tau. This is done by finding the minimum
    of the cost function evaluated over a grid of tau values.

    On the other hand, the cost function is only a function of one value
    of gamma_plus and gamma_minus. These values are the average value of
    gamma under the gamma prior. gamma_plus and gamma_minus are single
    float values, not arrays.
    """

    tau_plus, tau_minus = tau_grid
<<<<<<< HEAD
    gamma_plus, gamma_minus = gamma_grid

    pp = (
        np.exp(-2 * (gamma_minus + gamma_plus) * tau_plus)
        * (
            (
                -1
                * np.exp(
                    (
                        gamma_minus
                        + gamma_plus
                        - (gamma_minus**2 - gamma_minus * gamma_plus + gamma_plus**2)
                        ** 0.5
                    )
                    * tau_plus
                )
                - 1
                * np.exp(
                    (
                        gamma_minus
                        + gamma_plus
                        + (gamma_minus**2 - gamma_minus * gamma_plus + gamma_plus**2)
                        ** 0.5
                    )
                    * tau_plus
                )
            )
            * (gamma_minus**2 - gamma_minus * gamma_plus + gamma_plus**2) ** 2.5
            * tau_plus
            + np.exp(
                (
                    gamma_minus
                    + gamma_plus
                    + (gamma_minus**2 - gamma_minus * gamma_plus + gamma_plus**2) ** 0.5
                )
                * tau_plus
            )
            * (
                (-0.25 * gamma_minus + 0.5 * gamma_plus)
                * gamma_plus
                * (gamma_minus**2 - gamma_minus * gamma_plus + gamma_plus**2) ** 1
                + (0.25 * gamma_minus - 0.5 * gamma_plus)
                * gamma_plus
                * (gamma_minus**2 - gamma_minus * gamma_plus + gamma_plus**2) ** 1.5
                * tau_plus
                + (gamma_minus**2 - gamma_minus * gamma_plus + gamma_plus**2) ** 2
                * (-0.5 - 0.5 * gamma_minus * tau_plus + 1.5 * gamma_plus * tau_plus)
            )
            + np.exp(
                (
                    gamma_minus
                    + gamma_plus
                    - (gamma_minus**2 - gamma_minus * gamma_plus + gamma_plus**2) ** 0.5
                )
                * tau_plus
            )
            * (
                (gamma_minus**2 - gamma_minus * gamma_plus + gamma_plus**2) ** 2
                * (0.5 + 0.5 * gamma_minus * tau_plus - 1.5 * gamma_plus * tau_plus)
                + (0.25 * gamma_minus - 0.5 * gamma_plus)
                * gamma_plus
                * (
                    (gamma_minus**2 - gamma_minus * gamma_plus + gamma_plus**2) ** 1
                    + (gamma_minus**2 - gamma_minus * gamma_plus + gamma_plus**2) ** 1.5
                    * tau_plus
                )
            )
        )
    ) / (gamma_minus**2 - gamma_minus * gamma_plus + gamma_plus**2) ** 2.5

    pm = (
        (1 / ((gamma_minus**2 - gamma_minus * gamma_plus + gamma_plus**2) ** 2.5))
        * np.exp(-2 * (gamma_minus + gamma_plus) * tau_plus)
        * (
            (
                -1
                * np.exp(
                    (
                        gamma_minus
                        + gamma_plus
                        - (gamma_minus**2 - gamma_minus * gamma_plus + gamma_plus**2)
                        ** 0.5
                    )
                    * tau_plus
                )
                + 1
                * np.exp(
                    (
                        gamma_minus
                        + gamma_plus
                        + (gamma_minus**2 - gamma_minus * gamma_plus + gamma_plus**2)
                        ** 0.5
                    )
                    * tau_plus
                )
            )
            * gamma_minus
            * (gamma_minus**2 - gamma_minus * gamma_plus + gamma_plus**2) ** 2
            * tau_plus
            + (
                -1
                * np.exp(
                    (
                        gamma_minus
                        + gamma_plus
                        - (gamma_minus**2 - gamma_minus * gamma_plus + gamma_plus**2)
                        ** 0.5
                    )
                    * tau_plus
                )
                - 1
                * np.exp(
                    (
                        gamma_minus
                        + gamma_plus
                        + (gamma_minus**2 - gamma_minus * gamma_plus + gamma_plus**2)
                        ** 0.5
                    )
                    * tau_plus
                )
            )
            * (gamma_minus**2 - gamma_minus * gamma_plus + gamma_plus**2) ** 2.5
            * tau_plus
            + (1 * gamma_minus - 0.5 * gamma_plus)
            * gamma_plus
            * (
                np.exp(
                    (
                        gamma_minus
                        + gamma_plus
                        - (gamma_minus**2 - gamma_minus * gamma_plus + gamma_plus**2)
                        ** 0.5
                    )
                    * tau_plus
                )
                * (
                    -0.5
                    * (gamma_minus**2 - gamma_minus * gamma_plus + gamma_plus**2) ** 1
                    - 0.5
                    * (gamma_minus**2 - gamma_minus * gamma_plus + gamma_plus**2) ** 1.5
                    * tau_plus
                )
                + np.exp(
                    (
                        gamma_minus
                        + gamma_plus
                        + (gamma_minus**2 - gamma_minus * gamma_plus + gamma_plus**2)
                        ** 0.5
                    )
                    * tau_plus
                )
                * (
                    0.5
                    * (gamma_minus**2 - gamma_minus * gamma_plus + gamma_plus**2) ** 1
                    - 0.5
                    * (gamma_minus**2 - gamma_minus * gamma_plus + gamma_plus**2) ** 1.5
                    * tau_plus
                )
            )
        )
    )
=======
>>>>>>> 993b77b8

    num = (gamma_minus * mm(gamma_plus, gamma_minus, tau_minus)) ** 2
    num += (gamma_minus * pm(gamma_plus, gamma_minus, tau_plus)) ** 2
    num += (gamma_plus * mp(gamma_plus, gamma_minus, tau_minus)) ** 2
    num += (gamma_plus * pp(gamma_plus, gamma_minus, tau_plus)) ** 2

    den = pm(gamma_plus, gamma_minus, tau_plus) * mp(gamma_plus, gamma_minus, tau_minus)
    den -= pp(gamma_plus, gamma_minus, tau_plus) * mm(
        gamma_plus, gamma_minus, tau_minus
    )
    den = den**2

    T = 2 * repetitions * (tau_plus + tau_minus)

    # take log of cost function to maintain computational sanity
    log_cost_function = (
        0.5 * (np.log(T) + np.log(num) - np.log(den))
        - np.log(gamma_minus)
        - np.log(gamma_plus)
    )

<<<<<<< HEAD
    tp, tm = tau_plus.flatten(), tau_minus.flatten()
    tau_optimized = [tp[np.argmin(log_cost_function)], tm[np.argmin(log_cost_function)]]
    # print("tau_optimized ", tau_optimized)
=======
    # plt.pcolor(tau_plus, tau_minus, log_cost_function)
    # plt.colorbar()
    # plt.show()
>>>>>>> 993b77b8

    print(len(log_cost_function[np.isnan(num)]))

    tp, tm = tau_plus.flatten(), tau_minus.flatten()
    min_cost_idx = np.argmin(log_cost_function.flatten())
    print("min cost idx", min_cost_idx)

    return tp[min_cost_idx], tm[min_cost_idx]


def calculate_M_tildes(gamma_grid, tau_opt):

    gamma_plus, gamma_minus = gamma_grid
    tau_plus, tau_minus = tau_opt

    M_plus_tilde = Mtplus(gamma_plus, gamma_minus, tau_plus)
    M_minus_tilde = Mtminus(gamma_plus, gamma_minus, tau_minus)

    return [M_plus_tilde, M_minus_tilde]


def fake_counts(tau, num_samples, gamma):

<<<<<<< HEAD
def fake_counts(tau, num_samples, gamma):

    M = np.random.normal((np.exp(-(tau * gamma * 0.001))), 1e-4, num_samples)
    # print('M ', M)
    # print('np.std(M) ', np.std(M))
=======
    means = calculate_M_tildes(gamma, tau)
    print(gamma, tau, means)
    stds = [1e-1, 1e-1]

    M = np.random.normal(means, stds, (num_samples, 2))
>>>>>>> 993b77b8

    # M = np.random.normal((np.exp(-(tau * gamma * 0.001))), 1e-4, num_samples)
    # # print('M ', M)
    # # print('np.std(M) ', np.std(M))

    return M


def calculate_likelihood(M_measured_mean, M_measured_sigma, tau_opt, gamma_grid):

    M_plus_measured, M_minus_measured = M_measured_mean
    sigma_M_plus_measured, sigma_M_minus_measured = M_measured_sigma

    M_plus_tilde, M_minus_tilde = calculate_M_tildes(gamma_grid, tau_opt)
    # print('M_plus_measured ', M_plus_measured)
    # print('M_plus_tilde ', M_plus_tilde)

    chi_plus = (M_plus_measured - M_plus_tilde) / ((2**0.5) * (sigma_M_plus_measured))
    chi_minus = (M_minus_measured - M_minus_tilde) / (
        (2**0.5) * (sigma_M_minus_measured)
    )

    chi_sq = (chi_plus**2) + (chi_minus**2)
    chi_sq_final = chi_sq - np.min(chi_sq)
    likelihood = np.exp(-(chi_sq_final))
    # print('likelihood ', likelihood)

    return likelihood


def calc_mean_gammas(prior, gamma_grid, delta_gamma):
    return (
        np.sum(prior * gamma_grid[0]) * delta_gamma**2,
        np.sum(prior * gamma_grid[1]) * delta_gamma**2,
    )


def printing_and_plotting(gamma_grid, prior_gamma, gamma_plus_arr, gamma_minus_arr):

    gamma_plus_distr = np.sum(prior_gamma, 0)
    # print('gamma_plus_distr ', gamma_plus_distr)
    gamma_minus_distr = np.sum(prior_gamma, 1)
    # print('gamma_minus_distr ', gamma_minus_distr)

    # PRINT GAMMA_PLUS AND GAMMA_MINUS FROM CURRENT PDF
    # print("T1_plus estimate in us: ", 1 / (gamma_plus_arr[np.argmax(gamma_plus_distr)]))
    # print(
    #     "T1_minus estimate in us: ", 1 / (gamma_minus_arr[np.argmax(gamma_minus_distr)])
    # )

    # PLOT GAMMA_PLUS AND GAMMA_MINUS PDFs
    fig, axs = plt.subplots(2)
    fig.suptitle("Gamma_plus and Gamma_minus (in ms^-1) distributions")
    axs[0].plot(gamma_plus_arr, gamma_plus_distr)
    axs[0].axvline(x=GAMMA_SIM[0], color="r", linestyle="--")
    axs[0].set_xlabel("Gamma plus")
    axs[1].plot(gamma_minus_arr, gamma_minus_distr)
    axs[1].axvline(x=GAMMA_SIM[1], color="r", linestyle="--")
    axs[1].set_xlabel("Gamma minus")
    fig.tight_layout()
    plt.show()


"""
OBE type estimation functions

def calculate_gamma_params(
    prior_gamma,
    gamma_grid,
    gamma_plus_arr,
    gamma_minus_arr,
    n_gamma,
    delta_gamma,
):

    gamma_plus, gamma_minus = gamma_grid

    gamma_plus_distr = np.sum(prior_gamma, 0)
    # print('gamma_plus_distr ', gamma_plus_distr)
    gamma_minus_distr = np.sum(prior_gamma, 1)
    # print('gamma_minus_distr ', gamma_minus_distr)

    gamma_mean_plus = np.sum(gamma_plus * gamma_plus_distr) / n_gamma
    gamma_mean_minus = np.sum(gamma_minus * gamma_minus_distr) / n_gamma

    gamma_sigma_plus = (np.sum((gamma_plus - gamma_mean_plus) ** 2) / n_gamma) ** 0.5
    gamma_sigma_minus = (np.sum((gamma_minus - gamma_mean_minus) ** 2) / n_gamma) ** 0.5

    gamma_mean = [gamma_mean_plus, gamma_mean_minus]
    gamma_sigma = [gamma_sigma_plus, gamma_sigma_minus]
    print('gamma_mean ', gamma_mean)
    # print('gamma_sigma ', gamma_sigma)

    return gamma_mean, gamma_sigma


def zeroth_calculate_tau_opt(tau_grid, gamma_params, repetitions):

    gamma_mean, gamma_sigma = gamma_params
    tau_plus, tau_minus = tau_grid
    tp, tm = tau_plus.flatten(), tau_minus.flatten()

    cost_function = (
        (gamma_sigma[0] / gamma_mean[0]) ** 2
        + (gamma_sigma[1] / gamma_mean[1] ** 2) ** 0.5
    ) * (2 * repetitions * (tau_plus + tau_minus)) ** 0.5
    # print('cost_function ', cost_function)

    tau_optimized = [tp[np.argmin(cost_function)], tm[np.argmin(cost_function)]]
    print('tau_optimized ', tau_optimized)

    return tau_optimized

"""<|MERGE_RESOLUTION|>--- conflicted
+++ resolved
@@ -1,33 +1,28 @@
 """
 TESTING BAYESIAN OPERATION WITH FAKE MEASUREMENT DATA
 """
-
-"""
-Questions:
-1. Should gammas be log spaced? Should taus?
-2. Figure out the cost function
-3. How to get fake tau-dependent counts data?
-4. Is the covariance/std calculation valid? Paper requires sigma_gamma_plus but how to get that from the joint pdf prior? 
-"""
-
 
 import numpy as np
 import matplotlib.pyplot as plt
 from sympy import Symbol
 import sympy
 from sympy import lambdify
-
-GAMMA_SIM = [6, 8]  # [gamma_plus_sim, gamma_minus_sim]
+from matplotlib.colors import LogNorm
+
+GAMMA_SIM = [3, 1]  # [gamma_plus_sim, gamma_minus_sim]
 
 
 def give_sympy_functions():
+
     tau_plus = Symbol("tau_-")
     tau_minus = Symbol("tau_+")
     gamma_plus = Symbol("Gamma_+")
     gamma_minus = Symbol("Gamma_-")
+
     G = sympy.sqrt(gamma_plus**2 + gamma_minus**2 - gamma_plus * gamma_minus)
     beta_plus = gamma_plus + gamma_minus + G
     beta_minus = gamma_plus + gamma_minus - G
+
     M_tilde_plus = (G + gamma_plus) * sympy.exp(-tau_plus * beta_plus) + (
         G - gamma_plus
     ) * sympy.exp(-tau_plus * beta_minus)
@@ -59,33 +54,28 @@
     return pp, pm, mm, mp, Mtplus, Mtminus
 
 
-<<<<<<< HEAD
-def BayesianT1(N, gamma):
-
-    # decay rates grid
-    gamma_lower = 0.055    # in ms^-1
-    gamma_upper = 100      # in ms^-1
-    n_gamma = 1000
-    gamma_plus_arr = np.linspace(gamma_lower, gamma_upper, n_gamma) 
-=======
 pp, pm, mm, mp, Mtplus, Mtminus = give_sympy_functions()
 
 
 def BayesianT1(
     N_bayesian,
-    gamma_lower=1,  # in ms^-1
-    gamma_upper=20,  # in ms^-1
+    gamma_lower=0.055,  # in ms^-1
+    gamma_upper=50,  # in ms^-1
     n_gamma=1000,
-    tau_lower=0.001,  # in ms
-    tau_upper=0.7,  # in ms
+    tau_lower=0.003,  # in ms
+    tau_upper=5.5,  # in ms
     n_tau=1000,
     repetitions=1000,
 ):
 
-    gamma_plus_arr = np.linspace(gamma_lower, gamma_upper, n_gamma)
->>>>>>> 993b77b8
-    # print(gamma_plus_arr)
-    gamma_minus_arr = np.linspace(gamma_lower, gamma_upper, n_gamma)
+    # decay rates grid
+    gamma_lower = 0.055  # in ms^-1
+    gamma_upper = 100  # in ms^-1
+    n_gamma = 1000
+    gamma_plus_arr = np.linspace(gamma_lower, gamma_upper, n_gamma, dtype=np.longdouble)
+    gamma_minus_arr = np.linspace(
+        gamma_lower, gamma_upper, n_gamma, dtype=np.longdouble
+    )
     gamma_grid = np.meshgrid(gamma_plus_arr, gamma_minus_arr)
     # print('gamma_grid', gamma_grid)
     delta_gamma = gamma_plus_arr[1] - gamma_plus_arr[0]
@@ -95,23 +85,8 @@
     gamma_distr = normalize_2D_pdf(gamma_distr, delta_gamma, delta_gamma)
 
     # relaxometry delay tau grid
-<<<<<<< HEAD
-    tau_lower = 3           # in us
-    tau_upper = 5500        # in us
-    n_tau = 1000
-    tau_plus_arr = np.geomspace(tau_lower, tau_upper, n_tau)
-    tau_minus_arr = np.geomspace(tau_lower, tau_upper, n_tau)
-    tau_grid = np.meshgrid(tau_plus_arr, tau_minus_arr, indexing="ij")
-
-    # begin with a flat prior in gammas
-    prior_gamma = gamma_distr
-    repetitions = 1000
-    printing_and_plotting(gamma_grid, prior_gamma, gamma_plus_arr, gamma_minus_arr)
-
-    for rep in range(N):
-=======
-    tau_plus_arr = np.geomspace(tau_lower, tau_upper, n_tau)
-    tau_minus_arr = np.geomspace(tau_lower, tau_upper, n_tau)
+    tau_plus_arr = np.geomspace(tau_lower, tau_upper, n_tau, dtype=np.longdouble)
+    tau_minus_arr = np.geomspace(tau_lower, tau_upper, n_tau, dtype=np.longdouble)
     tau_grid = np.meshgrid(tau_plus_arr, tau_minus_arr)
 
     # begin with a flat prior in gammas
@@ -119,26 +94,17 @@
     # printing_and_plotting(gamma_grid, prior_gamma, gamma_plus_arr, gamma_minus_arr)
 
     for num in range(N_bayesian):
->>>>>>> 993b77b8
 
         print("Doing adaptive cycle ", num)
 
         # find optimized taus from NOB cost function
         gamma_plus, gamma_minus = calc_mean_gammas(prior_gamma, gamma_grid, delta_gamma)
+        print('mean_gamma_plus ', gamma_plus)
+        print('mean_gamma_minus ', gamma_minus)
         tau_opt = nob_calculate_tau_opt(tau_grid, repetitions, gamma_plus, gamma_minus)
 
         # use taus in measurement
         M_measured = fake_counts(tau_opt, repetitions, GAMMA_SIM)
-
-        # for t in range(2):
-
-<<<<<<< HEAD
-            # FAKE COUNTING
-            M_measured[t] = fake_counts(tau_opt[t], repetitions, gamma[t])
-=======
-        #     # FAKE COUNTING, REPLACE WITH REAL DATA
-        #     M_measured[t] = fake_counts(tau_opt[t], repetitions, GAMMA_SIM[t])
->>>>>>> 993b77b8
 
         # calculate likelihood from measurement result
         M_measured_mean = [np.mean(M_measured[0]), np.mean(M_measured[1])]
@@ -161,14 +127,25 @@
 
 
 def normalize_2D_pdf(pdf, delta_x, delta_y):
+
     return pdf / (np.sum(pdf) * delta_x * delta_y)
 
 
 def normalize_1D_pdf(pdf, delta_x):
+
     return pdf / (np.sum(pdf) * delta_x)
 
 
+def calc_mean_gammas(prior, gamma_grid, delta_gamma):
+
+    return (
+        np.sum(prior * gamma_grid[0]) * delta_gamma**2,
+        np.sum(prior * gamma_grid[1]) * delta_gamma**2,
+    )
+
+
 def nob_calculate_tau_opt(tau_grid, repetitions, gamma_plus, gamma_minus):
+
     """
     Cost function is only a function of tau, and we want to optimize it
     to find the `best' value of tau. This is done by finding the minimum
@@ -179,238 +156,134 @@
     gamma under the gamma prior. gamma_plus and gamma_minus are single
     float values, not arrays.
     """
-
     tau_plus, tau_minus = tau_grid
-<<<<<<< HEAD
-    gamma_plus, gamma_minus = gamma_grid
-
-    pp = (
-        np.exp(-2 * (gamma_minus + gamma_plus) * tau_plus)
-        * (
-            (
-                -1
-                * np.exp(
-                    (
-                        gamma_minus
-                        + gamma_plus
-                        - (gamma_minus**2 - gamma_minus * gamma_plus + gamma_plus**2)
-                        ** 0.5
-                    )
-                    * tau_plus
-                )
-                - 1
-                * np.exp(
-                    (
-                        gamma_minus
-                        + gamma_plus
-                        + (gamma_minus**2 - gamma_minus * gamma_plus + gamma_plus**2)
-                        ** 0.5
-                    )
-                    * tau_plus
-                )
-            )
-            * (gamma_minus**2 - gamma_minus * gamma_plus + gamma_plus**2) ** 2.5
-            * tau_plus
-            + np.exp(
-                (
-                    gamma_minus
-                    + gamma_plus
-                    + (gamma_minus**2 - gamma_minus * gamma_plus + gamma_plus**2) ** 0.5
-                )
-                * tau_plus
-            )
-            * (
-                (-0.25 * gamma_minus + 0.5 * gamma_plus)
-                * gamma_plus
-                * (gamma_minus**2 - gamma_minus * gamma_plus + gamma_plus**2) ** 1
-                + (0.25 * gamma_minus - 0.5 * gamma_plus)
-                * gamma_plus
-                * (gamma_minus**2 - gamma_minus * gamma_plus + gamma_plus**2) ** 1.5
-                * tau_plus
-                + (gamma_minus**2 - gamma_minus * gamma_plus + gamma_plus**2) ** 2
-                * (-0.5 - 0.5 * gamma_minus * tau_plus + 1.5 * gamma_plus * tau_plus)
-            )
-            + np.exp(
-                (
-                    gamma_minus
-                    + gamma_plus
-                    - (gamma_minus**2 - gamma_minus * gamma_plus + gamma_plus**2) ** 0.5
-                )
-                * tau_plus
-            )
-            * (
-                (gamma_minus**2 - gamma_minus * gamma_plus + gamma_plus**2) ** 2
-                * (0.5 + 0.5 * gamma_minus * tau_plus - 1.5 * gamma_plus * tau_plus)
-                + (0.25 * gamma_minus - 0.5 * gamma_plus)
-                * gamma_plus
-                * (
-                    (gamma_minus**2 - gamma_minus * gamma_plus + gamma_plus**2) ** 1
-                    + (gamma_minus**2 - gamma_minus * gamma_plus + gamma_plus**2) ** 1.5
-                    * tau_plus
-                )
-            )
-        )
-    ) / (gamma_minus**2 - gamma_minus * gamma_plus + gamma_plus**2) ** 2.5
-
-    pm = (
-        (1 / ((gamma_minus**2 - gamma_minus * gamma_plus + gamma_plus**2) ** 2.5))
-        * np.exp(-2 * (gamma_minus + gamma_plus) * tau_plus)
-        * (
-            (
-                -1
-                * np.exp(
-                    (
-                        gamma_minus
-                        + gamma_plus
-                        - (gamma_minus**2 - gamma_minus * gamma_plus + gamma_plus**2)
-                        ** 0.5
-                    )
-                    * tau_plus
-                )
-                + 1
-                * np.exp(
-                    (
-                        gamma_minus
-                        + gamma_plus
-                        + (gamma_minus**2 - gamma_minus * gamma_plus + gamma_plus**2)
-                        ** 0.5
-                    )
-                    * tau_plus
-                )
-            )
-            * gamma_minus
-            * (gamma_minus**2 - gamma_minus * gamma_plus + gamma_plus**2) ** 2
-            * tau_plus
-            + (
-                -1
-                * np.exp(
-                    (
-                        gamma_minus
-                        + gamma_plus
-                        - (gamma_minus**2 - gamma_minus * gamma_plus + gamma_plus**2)
-                        ** 0.5
-                    )
-                    * tau_plus
-                )
-                - 1
-                * np.exp(
-                    (
-                        gamma_minus
-                        + gamma_plus
-                        + (gamma_minus**2 - gamma_minus * gamma_plus + gamma_plus**2)
-                        ** 0.5
-                    )
-                    * tau_plus
-                )
-            )
-            * (gamma_minus**2 - gamma_minus * gamma_plus + gamma_plus**2) ** 2.5
-            * tau_plus
-            + (1 * gamma_minus - 0.5 * gamma_plus)
-            * gamma_plus
-            * (
-                np.exp(
-                    (
-                        gamma_minus
-                        + gamma_plus
-                        - (gamma_minus**2 - gamma_minus * gamma_plus + gamma_plus**2)
-                        ** 0.5
-                    )
-                    * tau_plus
-                )
-                * (
-                    -0.5
-                    * (gamma_minus**2 - gamma_minus * gamma_plus + gamma_plus**2) ** 1
-                    - 0.5
-                    * (gamma_minus**2 - gamma_minus * gamma_plus + gamma_plus**2) ** 1.5
-                    * tau_plus
-                )
-                + np.exp(
-                    (
-                        gamma_minus
-                        + gamma_plus
-                        + (gamma_minus**2 - gamma_minus * gamma_plus + gamma_plus**2)
-                        ** 0.5
-                    )
-                    * tau_plus
-                )
-                * (
-                    0.5
-                    * (gamma_minus**2 - gamma_minus * gamma_plus + gamma_plus**2) ** 1
-                    - 0.5
-                    * (gamma_minus**2 - gamma_minus * gamma_plus + gamma_plus**2) ** 1.5
-                    * tau_plus
-                )
-            )
-        )
-    )
-=======
->>>>>>> 993b77b8
-
-    num = (gamma_minus * mm(gamma_plus, gamma_minus, tau_minus)) ** 2
-    num += (gamma_minus * pm(gamma_plus, gamma_minus, tau_plus)) ** 2
-    num += (gamma_plus * mp(gamma_plus, gamma_minus, tau_minus)) ** 2
-    num += (gamma_plus * pp(gamma_plus, gamma_minus, tau_plus)) ** 2
-
-    den = pm(gamma_plus, gamma_minus, tau_plus) * mp(gamma_plus, gamma_minus, tau_minus)
-    den -= pp(gamma_plus, gamma_minus, tau_plus) * mm(
+    gamma_plus = 10
+    gamma_minus = 10
+    print('gamma_plus ', gamma_plus)
+    print('gamma_minus ', gamma_minus)
+
+    num = (
+        (gamma_minus * mm(gamma_plus, gamma_minus, tau_minus)) ** 2
+        + (gamma_minus * pm(gamma_plus, gamma_minus, tau_plus)) ** 2
+        + (gamma_plus * mp(gamma_plus, gamma_minus, tau_minus)) ** 2
+        + (gamma_plus * pp(gamma_plus, gamma_minus, tau_plus)) ** 2
+    )
+
+    den = (
+        pm(gamma_plus, gamma_minus, tau_plus)
+        * mp(gamma_plus, gamma_minus, tau_minus)
+    ) - pp(gamma_plus, gamma_minus, tau_plus) * mm(
         gamma_plus, gamma_minus, tau_minus
     )
     den = den**2
 
     T = 2 * repetitions * (tau_plus + tau_minus)
 
+    # actual cost function to compare to paper
+    cost_function = ((T * num / den) ** 0.5) / (gamma_minus * gamma_plus)
+    # print(cost_function)
+
     # take log of cost function to maintain computational sanity
-    log_cost_function = (
-        0.5 * (np.log(T) + np.log(num) - np.log(den))
-        - np.log(gamma_minus)
-        - np.log(gamma_plus)
-    )
-
-<<<<<<< HEAD
+    # log_cost_function = (
+    #     0.5 * (np.log(T) + np.log(num) - np.log(den))
+    #     - np.log(gamma_minus)
+    #     - np.log(gamma_plus)
+    # )
+
     tp, tm = tau_plus.flatten(), tau_minus.flatten()
-    tau_optimized = [tp[np.argmin(log_cost_function)], tm[np.argmin(log_cost_function)]]
-    # print("tau_optimized ", tau_optimized)
-=======
-    # plt.pcolor(tau_plus, tau_minus, log_cost_function)
-    # plt.colorbar()
-    # plt.show()
->>>>>>> 993b77b8
-
-    print(len(log_cost_function[np.isnan(num)]))
-
-    tp, tm = tau_plus.flatten(), tau_minus.flatten()
-    min_cost_idx = np.argmin(log_cost_function.flatten())
-    print("min cost idx", min_cost_idx)
-
-    return tp[min_cost_idx], tm[min_cost_idx]
-
-
-def calculate_M_tildes(gamma_grid, tau_opt):
-
-    gamma_plus, gamma_minus = gamma_grid
-    tau_plus, tau_minus = tau_opt
-
-    M_plus_tilde = Mtplus(gamma_plus, gamma_minus, tau_plus)
-    M_minus_tilde = Mtminus(gamma_plus, gamma_minus, tau_minus)
-
-    return [M_plus_tilde, M_minus_tilde]
+    min_cost_idx = np.argmin(cost_function.flatten())
+    print("tp[min_cost_idx] ", tp[min_cost_idx])
+    print("tm[min_cost_idx] ", tm[min_cost_idx])
+
+    # return tp[min_cost_idx], tm[min_cost_idx]
+
+    print('np.max(cost_function) ', np.max(cost_function))
+    print('np.min(cost_function) ', np.min(cost_function))
+    plt.title("Evaluated Cost Function")
+    plt.pcolor(
+        tau_minus,
+        tau_plus,
+        cost_function,
+        norm=LogNorm(
+            vmin=np.min(cost_function), vmax=np.max(cost_function)
+        ))
+    # ,
+    #     cmap="viridis_r",
+    # )
+    plt.xscale("log")
+    plt.yscale("log")
+    plt.colorbar()
+    plt.show()
+
+
+def calculate_gamma_opt():
+    """
+    Finding decent range of gammas to prevent overflow errors
+    """
+    tau_plus = 5.5         # in ms
+    tau_minus = 5.5        # in ms
+    gamma_lower = 0.055     # in ms^-1
+    gamma_upper = 100       # in ms^-1
+    n_gamma = 1000
+    gamma_plus_arr = np.linspace(gamma_lower, gamma_upper, n_gamma)
+    gamma_minus_arr = np.linspace(gamma_lower, gamma_upper, n_gamma)
+    gamma_plus, gamma_minus = np.meshgrid(gamma_plus_arr, gamma_minus_arr)
+
+    num = (
+        (gamma_minus * mm(gamma_plus, gamma_minus, tau_minus)) ** 2
+        + (gamma_minus * pm(gamma_plus, gamma_minus, tau_plus)) ** 2
+        + (gamma_plus * mp(gamma_plus, gamma_minus, tau_minus)) ** 2
+        + (gamma_plus * pp(gamma_plus, gamma_minus, tau_plus)) ** 2
+    )
+
+    den = (
+        pm(gamma_plus, gamma_minus, tau_plus)
+        * mp(gamma_plus, gamma_minus, tau_minus)
+    ) - pp(gamma_plus, gamma_minus, tau_plus) * mm(
+        gamma_plus, gamma_minus, tau_minus
+    )
+    den = den**2
+
+    T = 2 * 1000 * (tau_plus + tau_minus)
+
+    # actual cost function to compare to paper
+    cost_function = ((T * num / den) ** 0.5) / (gamma_minus * gamma_plus)
+
+    print('let us turn all nans to 1s')
+    flag = 0
+    for nni in range(n_gamma):
+        for nnj in range(n_gamma):       
+            if np.isnan(cost_function[nni][nnj]) or np.isinf(cost_function[nni][nnj]):
+                # print('AHA!')
+                cost_function[nni][nnj] = 0.0000001
+                flag += 1
+
+    print('number of changes made ', flag)
+
+    print('np.max(cost_function) ', np.max(cost_function))
+    print('np.min(cost_function) ', np.min(cost_function))
+    plt.title("Evaluated Cost Function")
+    plt.pcolor(
+        gamma_minus,
+        gamma_plus,
+        cost_function,
+        norm=LogNorm(
+            vmin=np.min(cost_function), vmax=np.max(cost_function)
+        ))
+    # ,
+    #     cmap="viridis_r",
+    # )
+    plt.colorbar()
+    plt.show()
 
 
 def fake_counts(tau, num_samples, gamma):
 
-<<<<<<< HEAD
-def fake_counts(tau, num_samples, gamma):
-
-    M = np.random.normal((np.exp(-(tau * gamma * 0.001))), 1e-4, num_samples)
-    # print('M ', M)
-    # print('np.std(M) ', np.std(M))
-=======
     means = calculate_M_tildes(gamma, tau)
     print(gamma, tau, means)
     stds = [1e-1, 1e-1]
 
     M = np.random.normal(means, stds, (num_samples, 2))
->>>>>>> 993b77b8
 
     # M = np.random.normal((np.exp(-(tau * gamma * 0.001))), 1e-4, num_samples)
     # # print('M ', M)
@@ -425,8 +298,6 @@
     sigma_M_plus_measured, sigma_M_minus_measured = M_measured_sigma
 
     M_plus_tilde, M_minus_tilde = calculate_M_tildes(gamma_grid, tau_opt)
-    # print('M_plus_measured ', M_plus_measured)
-    # print('M_plus_tilde ', M_plus_tilde)
 
     chi_plus = (M_plus_measured - M_plus_tilde) / ((2**0.5) * (sigma_M_plus_measured))
     chi_minus = (M_minus_measured - M_minus_tilde) / (
@@ -441,11 +312,16 @@
     return likelihood
 
 
-def calc_mean_gammas(prior, gamma_grid, delta_gamma):
-    return (
-        np.sum(prior * gamma_grid[0]) * delta_gamma**2,
-        np.sum(prior * gamma_grid[1]) * delta_gamma**2,
-    )
+def calculate_M_tildes(gamma_grid, tau_opt):
+
+    print('tau_opt ', tau_opt)
+    gamma_plus, gamma_minus = gamma_grid
+    tau_plus, tau_minus = tau_opt
+
+    M_plus_tilde = Mtplus(gamma_plus, gamma_minus, tau_plus)
+    M_minus_tilde = Mtminus(gamma_plus, gamma_minus, tau_minus)
+
+    return [M_plus_tilde, M_minus_tilde]
 
 
 def printing_and_plotting(gamma_grid, prior_gamma, gamma_plus_arr, gamma_minus_arr):
@@ -474,6 +350,32 @@
     plt.show()
 
 
+
+def plotting_M_tildes_from_meshgrid():
+
+    tau_plus_arr = np.geomspace(0.001, 10, 1000)
+    tau_minus_arr = np.geomspace(0.001, 10, 1000)
+    tau_grid = np.meshgrid(tau_plus_arr, tau_minus_arr)
+    tau_plus, tau_minus = tau_grid
+
+    gamma_plus = 20
+    gamma_minus = 10
+
+    M_plus_tilde = Mtplus(gamma_plus, gamma_minus, tau_plus)
+    M_minus_tilde = Mtminus(gamma_plus, gamma_minus, tau_minus)
+
+    print("np.shape(M_plus_tilde) ", np.shape(M_plus_tilde))
+
+    plt.title("M_tildes calculated from flattened tau meshgrid")
+    _, unique_id = np.unique(tau_plus.flatten(), return_index=True)
+    plt.plot(tau_plus.flatten()[unique_id], M_plus_tilde.flatten()[unique_id], "o")
+    _, unique_id = np.unique(tau_minus.flatten(), return_index=True)
+    plt.plot(tau_minus.flatten()[unique_id], M_minus_tilde.flatten()[unique_id], "o")
+    plt.xscale("log")
+    plt.xlabel("taus")
+    plt.show()
+
+
 """
 OBE type estimation functions
 
